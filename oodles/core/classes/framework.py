--- conflicted
+++ resolved
@@ -9,10 +9,6 @@
 
 from oodles.core.classes.helpers import DatasetHandler, ModelHandler
 from oodles.core.classes.anomalies.managers import AnomalyManager
-<<<<<<< HEAD
-from oodles.core.lib.helper_funcs import read_json, write_json
-from oodles.core.encoders.numpy_encoder import NumpyEncoder
-=======
 from oodles.core.lib.helper_funcs import (
     read_json,
     write_json,
@@ -21,7 +17,6 @@
     add_data_to_batch,
     get_df_indices_from_ids,
 )
->>>>>>> e9bbf868
 
 
 class Framework:
@@ -67,19 +62,6 @@
             shutil.rmtree(self.fold_name)
         os.mkdir(self.fold_name)
 
-<<<<<<< HEAD
-        self.log_folder = cfg["training_args"].get(
-            "log_folder", "oodles_logs " + str(datetime.utcnow())
-        )
-        if os.path.exists(self.log_folder):
-            shutil.rmtree(self.log_folder)
-
-        self.selected_count = 0
-        self.predicted_count = 0
-        self.version = 1
-        self.anomaly_manager = AnomalyManager(cfg["checks"], log_args={'log_folder': self.log_folder})
-        self.dataset_handler = DatasetHandler(cluster_plot_func = cfg['training_args'].get('cluster_plot_func', None))
-=======
         self.log_folder = training_args.get("log_folder", "oodles_logs")
         if os.path.exists(self.log_folder):
             shutil.rmtree(self.log_folder)
@@ -89,8 +71,7 @@
         self.anomaly_manager = AnomalyManager(
             cfg.get("checks", []), log_args={"log_folder": self.log_folder}
         )
-        self.dataset_handler = DatasetHandler()
->>>>>>> e9bbf868
+        self.dataset_handler = DatasetHandler(cluster_plot_func = training_args.get('cluster_plot_func', None))
         self.model_handler = ModelHandler()
 
         self.version = 0
@@ -184,11 +165,6 @@
                 " inferred samples",
             )
 
-<<<<<<< HEAD
-    def check(self, inputs, outputs, gts=None, extra_args={}):
-        self.anomaly_manager.check(
-            inputs, outputs, gts=gts, extra_args=extra_args
-=======
     def check_and_add_data(self, inputs, outputs, gts=None, extra_args={}):
         ids = self.get_data_id(inputs)
         gts = list(gts) if gts is not None else [None] * self.batch_size
@@ -199,7 +175,6 @@
                 "id": list(ids),
                 "gt": gts,
             }
->>>>>>> e9bbf868
         )
 
         # Check for any anomalies
