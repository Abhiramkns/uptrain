[<img src="https://user-images.githubusercontent.com/5287871/211485071-e959b10c-3a78-4b02-a636-2fe8db23a3fc.png" width= "20%" />](https://uptrain.ai)

## upTrain.ai -- A framework to facilitate retraining of ML models
[![GitHub license](https://img.shields.io/badge/License-Apache_2.0-blue.svg)](https://github.com/uptrainai/uptrain/blob/main/LICENSE)

## What is upTrain.ai?
With ML models now being used almost everywhere, the mindset is shifting from a “research-first” to a “product-first” approach. Data (being the new oil) is collected continuously, which implies that models need to be trained continuously. 

**upTrain.ai is an automated machine-learning model refinement tool.**

upTrain.ai is designed for ML practitioners who want to improve the performance of an already deployed model. With upTrain.ai, they can define domain-specific signals and customized reports to continuously monitor, debug and improve their ML models. 

You can install upTrain via the GitHub repository:
```bash
# Clone the upTrain git repository
git clone https://github.com/uptrainai/uptrain.git

# Install the requirements (recommended to do this in a new environment)
cd uptrain
pip install -r requirements.txt

# Install the upTrain.ai package.
<<<<<<< HEAD
cd oodles
pip install -r requirements.txt && python setup.py install
cd examples
cd orientation_classification
jupyter lab
=======
python setup.py install
>>>>>>> 4ef32363
```
## How the upTrain.ai framework works?
upTrain.ai monitors the difference between the dataset the model was trained upon, and the real-world data points the model encounters during production (the wild!). This "difference" can be custom statistical measures designed by ML practitioners based on their use case. Additionally, it monitors for edge cases defined as rule-based smart signals on the model input. Whenever the framework sees a distribution shift or an increased frequency of edge cases, it raises an alert while identifying the subset of data that experienced these issues. Finally, it retrains the model on that data, improving its performance in the wild.

![upTrain_flow_diagram](https://user-images.githubusercontent.com/5287871/200270401-13935ddb-111c-432d-bf4a-96849fb875ff.png)

## Integrate upTrain.ai to your ML pipeline in <5 minutes
After installing the upTrain.ai package, the user can define a config that tells the tool about the metrics to monitor and the signals to capture. The signals can be edge cases to check, and the metric can be data distribution shifts. Based on the monitoring results, the tool automatically refines the model by using the optimal subset of the real-world dataset. An illustration is provided below. 

![get started in 5 minutes](https://user-images.githubusercontent.com/5287871/200270545-79ac887f-7786-47c5-bc59-87a37ee83f63.png)

## Stay Updated
We are continuously improving the package by simplifying the interface as well as adding tons of features. Support us by giving the project a star!<|MERGE_RESOLUTION|>--- conflicted
+++ resolved
@@ -20,15 +20,11 @@
 pip install -r requirements.txt
 
 # Install the upTrain.ai package.
-<<<<<<< HEAD
-cd oodles
-pip install -r requirements.txt && python setup.py install
-cd examples
-cd orientation_classification
+python setup.py install
+
+# Run your first example
+cd examples/orientation_classification
 jupyter lab
-=======
-python setup.py install
->>>>>>> 4ef32363
 ```
 ## How the upTrain.ai framework works?
 upTrain.ai monitors the difference between the dataset the model was trained upon, and the real-world data points the model encounters during production (the wild!). This "difference" can be custom statistical measures designed by ML practitioners based on their use case. Additionally, it monitors for edge cases defined as rule-based smart signals on the model input. Whenever the framework sees a distribution shift or an increased frequency of edge cases, it raises an alert while identifying the subset of data that experienced these issues. Finally, it retrains the model on that data, improving its performance in the wild.
