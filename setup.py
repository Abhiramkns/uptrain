--- conflicted
+++ resolved
@@ -51,11 +51,8 @@
         "pydantic>=1.9.0",
         "scikit_learn>=1.0.0",
         "streamlit>=1.0.0",
-<<<<<<< HEAD
-        "json_fix"
-=======
         "shap>=0.41.0",
->>>>>>> b396b4a3
+        "json_fix",
     ],
     tests_require=["pytest>=7.0", "torch", "imgaug", "gensim", "xgboost", "gensim"],
 )