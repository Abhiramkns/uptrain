"""
Test that the builtin checks work without raising an error. NOT that they are appropriate for the task.

What we are checking
1. Check returns a DataFrame with the expected columns
2. The score and explanation columns have the expected types
3. The score and explanation columns have at least one non-null value (i.e. the check ran successfully)
"""

import polars as pl

from uptrain.framework import Settings
from uptrain.framework.builtins import (
    CheckResponseCompleteness,
    CheckResponseConciseness,
    CheckResponseRelevance,
    CheckValidResponse,
    CheckResponseConsistency,
    CheckContextRelevance,
    CheckContextReranking,
    CheckContextConciseness,
    CheckResponseCompletenessWrtContext,
    CheckResponseFacts,
    CheckLanguageQuality,
    CheckToneQuality,
    CheckCodeHallucination,
    CheckConversationSatisfaction,
    CheckGuidelineAdherence,
    CheckResponseMatching,
    CheckPromptInjection,
    CheckJailbreakDetection,
    CheckSubQueryCompleteness,
)

<<<<<<< HEAD
settings = Settings(
    openai_api_key="sk-************************"
)
=======
# settings = Settings(openai_api_key="sk-************************")
settings = Settings()
>>>>>>> b5ad975f
dataset = pl.DataFrame(
    {
        "response": [
            "The actress who played Lolita, Sue Lyon, was 14 at the time of filming.",
            "Shakespeare wrote 154 sonnets.",
            "Sachin Tendulkar retired from cricket in 2013.",
            "Python language was created by Guido van Rossum.",
            "The first manned Apollo mission was Apollo 1.",
        ],
        "question": [
            "What was the age of Sue Lyon when she played Lolita?",
            "How many sonnets did Shakespeare write?",
            "When did Sachin Tendulkar retire from cricket?",
            "Who created the Python language?",
            "Which was the first manned Apollo mission?",
        ],
        "context": [
            "Lolita is a 1962 psychological comedy-drama film directed by Stanley Kubrick. The film follows Humbert Humbert, a middle-aged literature lecturer who becomes infatuated with Dolores Haze, a young adolescent girl. It stars Sue Lyon as the titular character.",
            "William Shakespeare was an English playwright and poet, widely regarded as the world's greatest dramatist. He is often called the Bard of Avon. His works consist of some 39 plays, 154 sonnets and a few other verses.",
            "Sachin Tendulkar is a former international cricketer from India. He is widely regarded as one of the greatest batsmen in the history of cricket. He is the highest run scorer of all time in International cricket and played until 16 May 2013.",
            "Python is a high-level general-purpose programming language. Its design philosophy emphasizes code readability. Its language constructs aim to help programmers write clear, logical code for both small and large-scale projects.",
            "The Apollo program was a human spaceflight program carried out by NASA. It accomplished landing the first humans on the Moon from 1969 to 1972. The program was named after Apollo, the Greek god of light, music, and the sun. The first mission flown was dubbed as Apollo 1.",
        ],
    }
)


# -----------------------------------------------------------
# Response Quality
# -----------------------------------------------------------


def test_check_response_completeness():
    check = CheckResponseCompleteness()
    output = check.setup(settings).run(dataset)
    assert isinstance(output, pl.DataFrame)
    assert (
        "score_response_completeness" in output.columns
        and "explanation_response_completeness" in output.columns
    )
    assert (
        output["score_response_completeness"].dtype == pl.Float64
        and len(output["score_response_completeness"])
        - output["score_response_completeness"].null_count()
        > 0
    )
    assert (
        output["explanation_response_completeness"].dtype == pl.Utf8
        and len(output["explanation_response_completeness"])
        - output["explanation_response_completeness"].null_count()
        > 0
    )


def test_check_response_conciseness():
    check = CheckResponseConciseness()
    output = check.setup(settings).run(dataset)
    assert isinstance(output, pl.DataFrame)
    assert (
        "score_response_conciseness" in output.columns
        and "explanation_response_conciseness" in output.columns
    )
    assert (
        output["score_response_conciseness"].dtype == pl.Float64
        and len(output["score_response_conciseness"])
        - output["score_response_conciseness"].null_count()
        > 0
    )
    assert (
        output["explanation_response_conciseness"].dtype == pl.Utf8
        and len(output["explanation_response_conciseness"])
        - output["explanation_response_conciseness"].null_count()
        > 0
    )


def test_check_response_relevance():
    check = CheckResponseRelevance()
    output = check.setup(settings).run(dataset)
    assert isinstance(output, pl.DataFrame)
    assert (
        "score_response_relevance" in output.columns
        and "explanation_response_relevance" in output.columns
    )
    assert (
        output["score_response_relevance"].dtype == pl.Float64
        and len(output["score_response_relevance"])
        - output["score_response_relevance"].null_count()
        > 0
    )
    assert (
        output["explanation_response_relevance"].dtype == pl.Utf8
        and len(output["explanation_response_relevance"])
        - output["explanation_response_relevance"].null_count()
        > 0
    )


def test_check_valid_response():
    check = CheckValidResponse()
    output = check.setup(settings).run(dataset)
    assert isinstance(output, pl.DataFrame)
    assert (
        "score_valid_response" in output.columns
        and "explanation_valid_response" in output.columns
    )
    assert (
        output["score_valid_response"].dtype == pl.Float64
        and len(output["score_valid_response"])
        - output["score_valid_response"].null_count()
        > 0
    )
    assert (
        output["explanation_valid_response"].dtype == pl.Utf8
        and len(output["explanation_valid_response"])
        - output["explanation_valid_response"].null_count()
        > 0
    )


def test_check_response_consistency():
    check = CheckResponseConsistency()
    output = check.setup(settings).run(dataset)
    assert isinstance(output, pl.DataFrame)
    assert (
        "score_response_consistency" in output.columns
        and "argument_response_consistency" in output.columns
        and "reasoning_response_consistency" in output.columns
    )
    assert (
        output["score_response_consistency"].dtype == pl.Float64
        and len(output["score_response_consistency"])
        - output["score_response_consistency"].null_count()
        > 0
    )
    assert (
        output["argument_response_consistency"].dtype == pl.Utf8
        and len(output["argument_response_consistency"])
        - output["argument_response_consistency"].null_count()
        > 0
    )
    assert (
        output["reasoning_response_consistency"].dtype == pl.Utf8
        and len(output["reasoning_response_consistency"])
        - output["reasoning_response_consistency"].null_count()
        > 0
    )



response_matching_dataset = pl.DataFrame(
    {
        "question": [
            "Do both Ronaldo and Messi play in the Spanish League?",
        ],
        "response": [
            "Yes, Messi plays in the Spanish League. However, Ronaldo plays in the English league.",
        ],
        "ground_truth": [
            "no",
        ],
    }
)

def test_check_response_matching():
    check = CheckResponseMatching()
    output = check.setup(settings).run(response_matching_dataset)
    assert isinstance(output, pl.DataFrame)
    assert "score_response_matching" in output.columns and "explanation_response_matching" in output.columns
    assert output["score_response_matching"].dtype == pl.Float64 and len(output["score_response_matching"]) - output["score_response_matching"].null_count() > 0
    assert output["explanation_response_matching"].dtype == pl.Utf8 and len(output["explanation_response_matching"]) - output["explanation_response_matching"].null_count() > 0


# -----------------------------------------------------------
# Context Quality
# -----------------------------------------------------------


def test_check_context_relevance():
    check = CheckContextRelevance()
    output = check.setup(settings).run(dataset)
    assert isinstance(output, pl.DataFrame)
    assert (
        "score_context_relevance" in output.columns
        and "explanation_context_relevance" in output.columns
    )
    assert (
        output["score_context_relevance"].dtype == pl.Float64
        and len(output["score_context_relevance"])
        - output["score_context_relevance"].null_count()
        > 0
    )
    assert (
        output["explanation_context_relevance"].dtype == pl.Utf8
        and len(output["explanation_context_relevance"])
        - output["explanation_context_relevance"].null_count()
        > 0
    )

context_reranking_dataset = pl.DataFrame(
    {
        "question": [
            "What are the main causes of climate change?"
        ],
        "context": [
            """
            1. The main causes of climate change include greenhouse gas emissions from human activities such as burning fossil fuels, deforestation, and industrial processes.
            2. Climate change is primarily driven by human-induced factors, including the release of carbon dioxide and other greenhouse gases into the atmosphere.
            3. Human activities such as the burning of fossil fuels, agricultural practices, and land-use changes contribute significantly to climate change by increasing the concentration of greenhouse gases in the atmosphere.
            4. Other factors that contribute to climate change include methane emissions from livestock and rice paddies, as well as nitrous oxide emissions from agricultural fertilizers.
            5. Changes in land use, such as urbanization and deforestation, also play a role in altering local climates and contributing to global climate change.
            """,
        ],
        "reranked_context": [
            """
            1. Climate change is primarily driven by human-induced factors, including the release of carbon dioxide and other greenhouse gases into the atmosphere.
            2. The main causes of climate change include greenhouse gas emissions from human activities such as burning fossil fuels, deforestation, and industrial processes.
            3. Human activities such as the burning of fossil fuels, agricultural practices, and land-use changes contribute significantly to climate change by increasing the concentration of greenhouse gases in the atmosphere.
            4. Other factors that contribute to climate change include methane emissions from livestock and rice paddies, as well as nitrous oxide emissions from agricultural fertilizers.
            5. Changes in land use, such as urbanization and deforestation, also play a role in altering local climates and contributing to global climate change.
            """,
        ]
    }
)


def test_check_context_reranking():
    check = CheckContextReranking()
    output = check.setup(settings).run(context_reranking_dataset)
    assert isinstance(output, pl.DataFrame)
    assert "score_context_reranking" in output.columns and "explanation_context_reranking" in output.columns
    assert output["score_context_reranking"].dtype == pl.Float64 and len(output["score_context_reranking"]) - output["score_context_reranking"].null_count() > 0
    assert output["explanation_context_reranking"].dtype == pl.Utf8 and len(output["explanation_context_reranking"]) - output["explanation_context_reranking"].null_count() > 0


context_conciseness_dataset = pl.DataFrame(
    {
        "question": [
            "What are the main causes of climate change?"
        ],
        "context": [
            """
            1. The main causes of climate change include greenhouse gas emissions from human activities such as burning fossil fuels, deforestation, and industrial processes.
            2. Climate change is primarily driven by human-induced factors, including the release of carbon dioxide and other greenhouse gases into the atmosphere.
            3. Human activities such as the burning of fossil fuels, agricultural practices, and land-use changes contribute significantly to climate change by increasing the concentration of greenhouse gases in the atmosphere.
            4. Other factors that contribute to climate change include methane emissions from livestock and rice paddies, as well as nitrous oxide emissions from agricultural fertilizers.
            5. Changes in land use, such as urbanization and deforestation, also play a role in altering local climates and contributing to global climate change.
            """,
        ],
        "concise_context": [
            """
            1. Climate change is primarily driven by human-induced factors, including the release of carbon dioxide and other greenhouse gases into the atmosphere.
            2. The main causes of climate change include greenhouse gas emissions from human activities such as burning fossil fuels, deforestation, and industrial processes.
            """,
        ]
    }
)

def test_check_context_conciseness():
    check = CheckContextConciseness()
    output = check.setup(settings).run(context_conciseness_dataset)
    assert isinstance(output, pl.DataFrame)
    assert "score_context_conciseness" in output.columns and "explanation_context_conciseness" in output.columns
    assert output["score_context_conciseness"].dtype == pl.Float64 and len(output["score_context_conciseness"]) - output["score_context_conciseness"].null_count() > 0
    assert output["explanation_context_conciseness"].dtype == pl.Utf8 and len(output["explanation_context_conciseness"]) - output["explanation_context_conciseness"].null_count() > 0

def test_check_response_completeness_wrt_context():
    check = CheckResponseCompletenessWrtContext()
    output = check.setup(settings).run(dataset)
    assert isinstance(output, pl.DataFrame)
    assert (
        "score_response_completeness_wrt_context" in output.columns
        and "explanation_response_completeness_wrt_context" in output.columns
    )
    assert (
        output["score_response_completeness_wrt_context"].dtype == pl.Float64
        and len(output["score_response_completeness_wrt_context"])
        - output["score_response_completeness_wrt_context"].null_count()
        > 0
    )
    assert (
        output["explanation_response_completeness_wrt_context"].dtype == pl.Utf8
        and len(output["explanation_response_completeness_wrt_context"])
        - output["explanation_response_completeness_wrt_context"].null_count()
        > 0
    )


def test_check_response_facts():
    check = CheckResponseFacts()
    output = check.setup(settings).run(dataset)
    assert isinstance(output, pl.DataFrame)
    assert (
        "score_factual_accuracy" in output.columns
        and "explanation_factual_accuracy" in output.columns
    )
    assert (
        output["score_factual_accuracy"].dtype == pl.Float64
        and len(output["score_factual_accuracy"])
        - output["score_factual_accuracy"].null_count()
        > 0
    )
    assert (
        output["explanation_factual_accuracy"].dtype == pl.Utf8
        and len(output["explanation_factual_accuracy"])
        - output["explanation_factual_accuracy"].null_count()
        > 0
    )


# -----------------------------------------------------------
# Language Proficiency
# -----------------------------------------------------------


def test_check_language_quality():
    check = CheckLanguageQuality()
    output = check.setup(settings).run(dataset)
    assert isinstance(output, pl.DataFrame)
    assert (
        "score_critique_language" in output.columns
        and "explanation_critique_language" in output.columns
    )
    assert (
        output["score_critique_language"].dtype == pl.Float64
        and len(output["score_critique_language"])
        - output["score_critique_language"].null_count()
        > 0
    )
    assert (
        output["explanation_critique_language"].dtype == pl.Utf8
        and len(output["explanation_critique_language"])
        - output["explanation_critique_language"].null_count()
        > 0
    )


def test_check_tone_quality():
    check = CheckToneQuality(llm_persona="wikipedia-bot")
    output = check.setup(settings).run(dataset)
    assert isinstance(output, pl.DataFrame)
    assert (
        "score_critique_tone" in output.columns
        and "explanation_critique_tone" in output.columns
    )
    assert (
        output["score_critique_tone"].dtype == pl.Float64
        and len(output["score_critique_tone"])
        - output["score_critique_tone"].null_count()
        > 0
    )
    assert (
        output["explanation_critique_tone"].dtype == pl.Utf8
        and len(output["explanation_critique_tone"])
        - output["explanation_critique_tone"].null_count()
        > 0
    )


# # -----------------------------------------------------------
# # Code Hallucinations
# # -----------------------------------------------------------
<<<<<<< HEAD

# def test_check_code_hallucination():
#     check = CheckCodeHallucination()
#     output = check.setup(settings).run(dataset)
#     assert isinstance(output, pl.DataFrame)
#     assert "score_code_hallucination" in output.columns and "explanation_code_hallucination" in output.columns
#     assert output["score_code_hallucination"].dtype == pl.Float64 and len(output["score_code_hallucination"]) - output["score_code_hallucination"].null_count() > 0
#     assert output["explanation_code_hallucination"].dtype == pl.Utf8 and len(output["explanation_code_hallucination"]) - output["explanation_code_hallucination"].null_count() > 0
=======
    
code_hallucination_dataset = pl.DataFrame(
    {
        "question": [
            "How to use the sessionstate feature in Streamlit",
            "Can I create histograms with different bucket colors in Streamlit",
        ],
        "context": [
            "This property lets you store Python primitives such as integers, floating-point numbers, complex numbers and booleans, dataframes, and even [lambdas](https://docs.python.org/3/reference/expressions.html#lambda) returned by functions. However, some execution environments may require serializing all data in Session State, so it may be useful to detect incompatibility during development, or when the execution environment will stop supporting it in the future.\n\nTo that end, Streamlit provides a `runner.enforceSerializableSessionState` [configuration option](https://docs.streamlit.io/library/advanced-features/configuration) that, when set to `true`, only allows pickle-serializable objects in Session State. To enable the option, either create a global or project config file with the following or use it as a command-line flag:\n\n\n```\n# .streamlit/config.toml\n[runner]\nenforceSerializableSessionState = true\n\n```\nBy \"*pickle-serializable*\", we mean calling `pickle.dumps(obj)` should not raise a [`PicklingError`](https://docs.python.org/3/library/pickle.html#pickle.PicklingError) exception. When the config option is enabled, adding unserializable data to session state should result in an exception. E.g.,\n\n\n```\nimport streamlit as st\n\ndef unserializable_data():\n        return lambda x: x\n\n#👇 results in an exception when enforceSerializableSessionState is on\nst.session_state.unserializable = unserializable_data()\n\n```\n![UnserializableSessionStateError](https://docs.streamlit.io/images/unserializable-session-state-error.png)",
            "eader(\"Define a custom colorscale\")\ndf = px.data.iris()\nfig = px.scatter(\n    df,\n    x=\"sepal_width\",\n    y=\"sepal_length\",\n    color=\"sepal_length\",\n    color_continuous_scale=\"reds\",\n)\n\ntab1, tab2 = st.tabs([\"Streamlit theme (default)\", \"Plotly native theme\"])\nwith tab1:\n    st.plotly_chart(fig, theme=\"streamlit\", use_container_width=True)\nwith tab2:\n    st.plotly_chart(fig, theme=None, use_container_width=True)\n\n```\nNotice how the custom color scale is still reflected in the chart, even when the Streamlit theme is enabled 👇\n\nFor many more examples of Plotly charts with and without the Streamlit theme, check out the [plotly.streamlit.app](https://plotly.streamlit.app).\n\n"
        ],
        "response": [
            "Serialization refers to the process of converting an object or data structure into a format that can be persisted and shared, and allowing you to recover the data’s original structure.\n\nBy default, Streamlit’s [Session State](https://docs.streamlit.io/library/advanced-features/session-state) allows you to persist any Python object for the duration of the session, irrespective of the object’s pickle-serializability. \n\nStreamlit provides a `runner.enforceSerializableSessionState` [configuration option](https://docs.streamlit.io/library/advanced-features/configuration) that, when set to `true`, only allows pickle-serializable objects in Session State.\n\nBy \"*pickle-serializable*\", we mean calling `pickle.dumps(obj)` should not raise a [`PicklingError`](https://docs.python.org/3/library/pickle.html#pickle.PicklingError) exception",
            "The `color_continuous_scale` parameter in the `px.scatter` function allows you to define a custom color scale for the plot. You can use any of the built-in color scales provided by Plotly, or you can define your own custom color scale using a list of colors. The `color_continuous_scale` parameter accepts a string that specifies the name of the color scale to use. You can also pass a list of colors to the `color_continuous_scale` parameter to define a custom color scale. The list of colors can be any length, and the colors can be specified using any valid CSS color format, such as hex, RGB, or HSL. The `color_continuous_scale` parameter allows you to create a custom color scale for the plot that is tailored to your specific needs."
        ],
    }
)

def test_check_code_hallucination():
    check = CheckCodeHallucination()
    output = check.setup(settings).run(code_hallucination_dataset)
    assert isinstance(output, pl.DataFrame)
    assert "score_code_hallucination" in output.columns and "explanation_code_hallucination" in output.columns
    assert output["score_code_hallucination"].dtype == pl.Float64 and len(output["score_code_hallucination"]) - output["score_code_hallucination"].null_count() > 0
    assert output["explanation_code_hallucination"].dtype == pl.Utf8 and len(output["explanation_code_hallucination"]) - output["explanation_code_hallucination"].null_count() > 0
>>>>>>> b5ad975f


# # -----------------------------------------------------------
# # Conversation Quality
# # -----------------------------------------------------------

<<<<<<< HEAD
# def test_check_conversation_satisfaction():
#     check = CheckConversationSatisfaction(user_persona="user", llm_persona="wikipedia-bot")
#     output = check.setup(settings).run(dataset)
#     assert isinstance(output, pl.DataFrame)
#     assert "score_conversation_satisfaction" in output.columns and "explanation_conversation_satisfaction" in output.columns
#     assert output["score_conversation_satisfaction"].dtype == pl.Float64 and len(output["score_conversation_satisfaction"]) - output["score_conversation_satisfaction"].null_count() > 0
#     assert output["explanation_conversation_satisfaction"].dtype == pl.Utf8 and len(output["explanation_conversation_satisfaction"]) - output["explanation_conversation_satisfaction"].null_count() > 0
=======
conversation_satisfaction_dataset = pl.DataFrame(
    {
        "conversation": [
            """
            Patient: I have been feeling very tired lately.
            Doctor: Have you been sleeping well?
            Patient: No, I have been having trouble sleeping.
            Doctor: What time do you usually go to bed?
            Patient: I go to bed around 11 pm.
            Doctor: Do you have any other symptoms?
            Patient: No, just the tiredness.
            Doctor: I recommend you get a full blood test done.
            """,
            """
            Patient: My left knee has been hurting a lot.
            Doctor: Have you tried taking painkillers?
            Patient: Yes, but the pain comes back after a while.
            Doctor: You should try to rest your knee.
            Patient: I have been resting it for a few days now.
            Doctor: I don't know what else to suggest.
            """
        ]
    }
)

def test_check_conversation_satisfaction():
    check = CheckConversationSatisfaction(user_role="Patient", llm_role="Doctor")
    output = check.setup(settings).run(conversation_satisfaction_dataset)
    assert isinstance(output, pl.DataFrame)
    assert "score_conversation_satisfaction" in output.columns and "explanation_conversation_satisfaction" in output.columns
    assert output["score_conversation_satisfaction"].dtype == pl.Float64 and len(output["score_conversation_satisfaction"]) - output["score_conversation_satisfaction"].null_count() > 0
    assert output["explanation_conversation_satisfaction"].dtype == pl.Utf8 and len(output["explanation_conversation_satisfaction"]) - output["explanation_conversation_satisfaction"].null_count() > 0
>>>>>>> b5ad975f


# -----------------------------------------------------------
# Custom Evaluations
# -----------------------------------------------------------


def test_check_guideline_adherence():
    check = CheckGuidelineAdherence(
        guideline="The response should not contain any numbers or statistic",
        guideline_name="guideline",
        response_schema=None,
    )
    output = check.setup(settings).run(dataset)
    assert isinstance(output, pl.DataFrame)
    assert (
        "score_guideline_adherence" in output.columns
        and "explanation_guideline_adherence" in output.columns
    )
    assert (
        output["score_guideline_adherence"].dtype == pl.Float64
        and len(output["score_guideline_adherence"])
        - output["score_guideline_adherence"].null_count()
        > 0
    )
    assert (
        output["explanation_guideline_adherence"].dtype == pl.Utf8
        and len(output["explanation_guideline_adherence"])
        - output["explanation_guideline_adherence"].null_count()
        > 0
    )


# # -----------------------------------------------------------
# # Compare response with ground truth
# # -----------------------------------------------------------

# def test_check_response_matching():
#     check = CheckResponseMatching()
#     output = check.setup(settings).run(dataset)
#     assert isinstance(output, pl.DataFrame)
#     assert "score_response_matching" in output.columns and "explanation_response_matching" in output.columns
#     assert output["score_response_matching"].dtype == pl.Float64 and len(output["score_response_matching"]) - output["score_response_matching"].null_count() > 0
#     assert output["explanation_response_matching"].dtype == pl.Utf8 and len(output["explanation_response_matching"]) - output["explanation_response_matching"].null_count() > 0


# -----------------------------------------------------------
# Security
# -----------------------------------------------------------


def test_check_prompt_injection():
    check = CheckPromptInjection()
    output = check.setup(settings).run(dataset)
    assert isinstance(output, pl.DataFrame)
    assert (
        "score_prompt_injection" in output.columns
        and "explanation_prompt_injection" in output.columns
    )
    assert (
        output["score_prompt_injection"].dtype == pl.Float64
        and len(output["score_prompt_injection"])
        - output["score_prompt_injection"].null_count()
        > 0
    )
    assert (
        output["explanation_prompt_injection"].dtype == pl.Utf8
        and len(output["explanation_prompt_injection"])
        - output["explanation_prompt_injection"].null_count()
        > 0
    )


def test_check_jailbreak_detection():
    check = CheckJailbreakDetection()
    output = check.setup(settings).run(dataset)
    assert isinstance(output, pl.DataFrame)
<<<<<<< HEAD
    assert (
        "score_jailbreak_attempted" in output.columns
        and "explanation_jailbreak_attempted" in output.columns
    )
    assert (
        output["score_jailbreak_attempted"].dtype == pl.Float64
        and len(output["score_jailbreak_attempted"])
        - output["score_jailbreak_attempted"].null_count()
        > 0
    )
    assert (
        output["explanation_jailbreak_attempted"].dtype == pl.Utf8
        and len(output["explanation_jailbreak_attempted"])
        - output["explanation_jailbreak_attempted"].null_count()
        > 0
    )
=======
    assert "score_jailbreak_attempted" in output.columns and "explanation_jailbreak_attempted" in output.columns
    assert output["score_jailbreak_attempted"].dtype == pl.Float64 and len(output["score_jailbreak_attempted"]) - output["score_jailbreak_attempted"].null_count() > 0
    assert output["explanation_jailbreak_attempted"].dtype == pl.Utf8 and len(output["explanation_jailbreak_attempted"]) - output["explanation_jailbreak_attempted"].null_count() > 0


# -----------------------------------------------------------
# Sub Query
# -----------------------------------------------------------
    
sub_query_dataset = pl.DataFrame(
    {
        "question": [
            "What did Sam Altman do before, during, and after Y Combinator?",
            "What are the causes, effects, and solutions to climate change?",
            "What are the benefits, risks, and regulations of AI?",
            "What are the differences, similarities, and applications of Python and Java?",
            "What are the advantages, disadvantages, and use cases of blockchain?",
        ],
        "sub_questions": [
            """
            1. What did Sam Altman do before Y Combinator?
            2. What did Sam Altman do during Y Combinator?
            3. What did Sam Altman do after Y Combinator?
            """,
            """
            1. What are the causes of climate change?
            2. What are the effects of climate change?
            3. What are the solutions to climate change?
            """,
            """
            1. What are the benefits of AI?
            2. What is AI?
            3. What are the regulations of AI?
            """,
            """
            1. What are the differences between Python and Java?
            2. What are the similarities between Python and Java?
            """,
            """
            1. What are the advantages of blockchain?
            2. What are the disadvantages of blockchain?
            3. What are the use cases of cryptography?
            """,
        ],
    }
)
    
def test_check_sub_query_completeness():
    check = CheckSubQueryCompleteness()
    output = check.setup(settings).run(sub_query_dataset)
    assert isinstance(output, pl.DataFrame)
    assert "score_sub_query_completeness" in output.columns and "explanation_sub_query_completeness" in output.columns
    assert output["score_sub_query_completeness"].dtype == pl.Float64 and len(output["score_sub_query_completeness"]) - output["score_sub_query_completeness"].null_count() > 0
    assert output["explanation_sub_query_completeness"].dtype == pl.Utf8 and len(output["explanation_sub_query_completeness"]) - output["explanation_sub_query_completeness"].null_count() > 0
>>>>>>> b5ad975f
<|MERGE_RESOLUTION|>--- conflicted
+++ resolved
@@ -32,14 +32,8 @@
     CheckSubQueryCompleteness,
 )
 
-<<<<<<< HEAD
-settings = Settings(
-    openai_api_key="sk-************************"
-)
-=======
 # settings = Settings(openai_api_key="sk-************************")
 settings = Settings()
->>>>>>> b5ad975f
 dataset = pl.DataFrame(
     {
         "response": [
@@ -164,30 +158,9 @@
     check = CheckResponseConsistency()
     output = check.setup(settings).run(dataset)
     assert isinstance(output, pl.DataFrame)
-    assert (
-        "score_response_consistency" in output.columns
-        and "argument_response_consistency" in output.columns
-        and "reasoning_response_consistency" in output.columns
-    )
-    assert (
-        output["score_response_consistency"].dtype == pl.Float64
-        and len(output["score_response_consistency"])
-        - output["score_response_consistency"].null_count()
-        > 0
-    )
-    assert (
-        output["argument_response_consistency"].dtype == pl.Utf8
-        and len(output["argument_response_consistency"])
-        - output["argument_response_consistency"].null_count()
-        > 0
-    )
-    assert (
-        output["reasoning_response_consistency"].dtype == pl.Utf8
-        and len(output["reasoning_response_consistency"])
-        - output["reasoning_response_consistency"].null_count()
-        > 0
-    )
-
+    assert "score_response_consistency" in output.columns and "explanation_response_consistency" in output.columns
+    assert output["score_response_consistency"].dtype == pl.Float64 and len(output["score_response_consistency"]) - output["score_response_consistency"].null_count() > 0
+    assert output["explanation_response_consistency"].dtype == pl.Utf8 and len(output["explanation_response_consistency"]) - output["explanation_response_consistency"].null_count() > 0
 
 
 response_matching_dataset = pl.DataFrame(
@@ -222,22 +195,9 @@
     check = CheckContextRelevance()
     output = check.setup(settings).run(dataset)
     assert isinstance(output, pl.DataFrame)
-    assert (
-        "score_context_relevance" in output.columns
-        and "explanation_context_relevance" in output.columns
-    )
-    assert (
-        output["score_context_relevance"].dtype == pl.Float64
-        and len(output["score_context_relevance"])
-        - output["score_context_relevance"].null_count()
-        > 0
-    )
-    assert (
-        output["explanation_context_relevance"].dtype == pl.Utf8
-        and len(output["explanation_context_relevance"])
-        - output["explanation_context_relevance"].null_count()
-        > 0
-    )
+    assert "score_context_relevance" in output.columns and "explanation_context_relevance" in output.columns
+    assert output["score_context_relevance"].dtype == pl.Float64 and len(output["score_context_relevance"]) - output["score_context_relevance"].null_count() > 0
+    assert output["explanation_context_relevance"].dtype == pl.Utf8 and len(output["explanation_context_relevance"]) - output["explanation_context_relevance"].null_count() > 0
 
 context_reranking_dataset = pl.DataFrame(
     {
@@ -402,16 +362,6 @@
 # # -----------------------------------------------------------
 # # Code Hallucinations
 # # -----------------------------------------------------------
-<<<<<<< HEAD
-
-# def test_check_code_hallucination():
-#     check = CheckCodeHallucination()
-#     output = check.setup(settings).run(dataset)
-#     assert isinstance(output, pl.DataFrame)
-#     assert "score_code_hallucination" in output.columns and "explanation_code_hallucination" in output.columns
-#     assert output["score_code_hallucination"].dtype == pl.Float64 and len(output["score_code_hallucination"]) - output["score_code_hallucination"].null_count() > 0
-#     assert output["explanation_code_hallucination"].dtype == pl.Utf8 and len(output["explanation_code_hallucination"]) - output["explanation_code_hallucination"].null_count() > 0
-=======
     
 code_hallucination_dataset = pl.DataFrame(
     {
@@ -437,22 +387,12 @@
     assert "score_code_hallucination" in output.columns and "explanation_code_hallucination" in output.columns
     assert output["score_code_hallucination"].dtype == pl.Float64 and len(output["score_code_hallucination"]) - output["score_code_hallucination"].null_count() > 0
     assert output["explanation_code_hallucination"].dtype == pl.Utf8 and len(output["explanation_code_hallucination"]) - output["explanation_code_hallucination"].null_count() > 0
->>>>>>> b5ad975f
 
 
 # # -----------------------------------------------------------
 # # Conversation Quality
 # # -----------------------------------------------------------
 
-<<<<<<< HEAD
-# def test_check_conversation_satisfaction():
-#     check = CheckConversationSatisfaction(user_persona="user", llm_persona="wikipedia-bot")
-#     output = check.setup(settings).run(dataset)
-#     assert isinstance(output, pl.DataFrame)
-#     assert "score_conversation_satisfaction" in output.columns and "explanation_conversation_satisfaction" in output.columns
-#     assert output["score_conversation_satisfaction"].dtype == pl.Float64 and len(output["score_conversation_satisfaction"]) - output["score_conversation_satisfaction"].null_count() > 0
-#     assert output["explanation_conversation_satisfaction"].dtype == pl.Utf8 and len(output["explanation_conversation_satisfaction"]) - output["explanation_conversation_satisfaction"].null_count() > 0
-=======
 conversation_satisfaction_dataset = pl.DataFrame(
     {
         "conversation": [
@@ -485,7 +425,6 @@
     assert "score_conversation_satisfaction" in output.columns and "explanation_conversation_satisfaction" in output.columns
     assert output["score_conversation_satisfaction"].dtype == pl.Float64 and len(output["score_conversation_satisfaction"]) - output["score_conversation_satisfaction"].null_count() > 0
     assert output["explanation_conversation_satisfaction"].dtype == pl.Utf8 and len(output["explanation_conversation_satisfaction"]) - output["explanation_conversation_satisfaction"].null_count() > 0
->>>>>>> b5ad975f
 
 
 # -----------------------------------------------------------
@@ -563,24 +502,6 @@
     check = CheckJailbreakDetection()
     output = check.setup(settings).run(dataset)
     assert isinstance(output, pl.DataFrame)
-<<<<<<< HEAD
-    assert (
-        "score_jailbreak_attempted" in output.columns
-        and "explanation_jailbreak_attempted" in output.columns
-    )
-    assert (
-        output["score_jailbreak_attempted"].dtype == pl.Float64
-        and len(output["score_jailbreak_attempted"])
-        - output["score_jailbreak_attempted"].null_count()
-        > 0
-    )
-    assert (
-        output["explanation_jailbreak_attempted"].dtype == pl.Utf8
-        and len(output["explanation_jailbreak_attempted"])
-        - output["explanation_jailbreak_attempted"].null_count()
-        > 0
-    )
-=======
     assert "score_jailbreak_attempted" in output.columns and "explanation_jailbreak_attempted" in output.columns
     assert output["score_jailbreak_attempted"].dtype == pl.Float64 and len(output["score_jailbreak_attempted"]) - output["score_jailbreak_attempted"].null_count() > 0
     assert output["explanation_jailbreak_attempted"].dtype == pl.Utf8 and len(output["explanation_jailbreak_attempted"]) - output["explanation_jailbreak_attempted"].null_count() > 0
@@ -634,5 +555,4 @@
     assert isinstance(output, pl.DataFrame)
     assert "score_sub_query_completeness" in output.columns and "explanation_sub_query_completeness" in output.columns
     assert output["score_sub_query_completeness"].dtype == pl.Float64 and len(output["score_sub_query_completeness"]) - output["score_sub_query_completeness"].null_count() > 0
-    assert output["explanation_sub_query_completeness"].dtype == pl.Utf8 and len(output["explanation_sub_query_completeness"]) - output["explanation_sub_query_completeness"].null_count() > 0
->>>>>>> b5ad975f
+    assert output["explanation_sub_query_completeness"].dtype == pl.Utf8 and len(output["explanation_sub_query_completeness"]) - output["explanation_sub_query_completeness"].null_count() > 0